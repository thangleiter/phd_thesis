--- conflicted
+++ resolved
@@ -11,9 +11,6 @@
 if [ "$is_branch_checkout" = "1" ]; then
     echo "Switched branches, updating submodules..."
     git submodule update
-<<<<<<< HEAD
-    cp --recursive --update ./lib/kaobook $HOME/texmf/tex/latex/
-=======
 
     # Copy to ~/texmf on windows only (on linux the soft link works
     case "$(uname -s)" in
@@ -24,7 +21,6 @@
         *)
       ;;
     esac
->>>>>>> 78f5fd6b
 fi
 
 exit $?