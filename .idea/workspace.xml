--- conflicted
+++ resolved
@@ -4,37 +4,13 @@
     <option name="autoReloadType" value="SELECTIVE" />
   </component>
   <component name="ChangeListManager">
-    <list default="true" id="e138d731-ead9-46ec-91cd-8f8f631fbcd2" name="Changes" comment="">
-      <change beforePath="$PROJECT_DIR$/.idea/workspace.xml" beforeDir="false" afterPath="$PROJECT_DIR$/.idea/workspace.xml" afterDir="false" />
-<<<<<<< HEAD
-      <change beforePath="$PROJECT_DIR$/build/default/default.pdf" beforeDir="false" afterPath="$PROJECT_DIR$/build/default/default.pdf" afterDir="false" />
-      <change beforePath="$PROJECT_DIR$/lib/kaobook" beforeDir="false" afterPath="$PROJECT_DIR$/lib/kaobook" afterDir="false" />
-      <change beforePath="$PROJECT_DIR$/lib/kaobook/kaorefs.sty" beforeDir="false" afterPath="$PROJECT_DIR$/lib/kaobook/kaorefs.sty" afterDir="false" />
-      <change beforePath="$PROJECT_DIR$/src/chs/spectrometer/theory.tex" beforeDir="false" afterPath="$PROJECT_DIR$/src/chs/spectrometer/theory.tex" afterDir="false" />
-      <change beforePath="$PROJECT_DIR$/src/img/tikz/boxcar_fourier.tex" beforeDir="false" afterPath="$PROJECT_DIR$/src/img/tikz/boxcar_fourier.tex" afterDir="false" />
-      <change beforePath="$PROJECT_DIR$/src/tex/colors.tex" beforeDir="false" afterPath="$PROJECT_DIR$/src/tex/colors.tex" afterDir="false" />
-      <change beforePath="$PROJECT_DIR$/src/tex/packages.tex" beforeDir="false" afterPath="$PROJECT_DIR$/src/tex/packages.tex" afterDir="false" />
-=======
-      <change beforePath="$PROJECT_DIR$/build/main.pdf" beforeDir="false" afterPath="$PROJECT_DIR$/build/main.pdf" afterDir="false" />
-      <change beforePath="$PROJECT_DIR$/chs/filter_functions/introduction.tex" beforeDir="false" afterPath="$PROJECT_DIR$/chs/filter_functions/introduction.tex" afterDir="false" />
-      <change beforePath="$PROJECT_DIR$/chs/spectrometer/software.tex" beforeDir="false" afterPath="$PROJECT_DIR$/chs/spectrometer/software.tex" afterDir="false" />
-      <change beforePath="$PROJECT_DIR$/chs/spectrometer/theory.tex" beforeDir="false" afterPath="$PROJECT_DIR$/chs/spectrometer/theory.tex" afterDir="false" />
-      <change beforePath="$PROJECT_DIR$/main.tex" beforeDir="false" afterPath="$PROJECT_DIR$/main.tex" afterDir="false" />
-      <change beforePath="$PROJECT_DIR$/tex/commands.tex" beforeDir="false" afterPath="$PROJECT_DIR$/tex/commands.tex" afterDir="false" />
-      <change beforePath="$PROJECT_DIR$/tex/packages.tex" beforeDir="false" afterPath="$PROJECT_DIR$/tex/packages.tex" afterDir="false" />
->>>>>>> 9ac346aa
-    </list>
+    <list default="true" id="e138d731-ead9-46ec-91cd-8f8f631fbcd2" name="Changes" comment="" />
     <option name="SHOW_DIALOG" value="false" />
     <option name="HIGHLIGHT_CONFLICTS" value="true" />
     <option name="HIGHLIGHT_NON_ACTIVE_CHANGELIST" value="false" />
     <option name="LAST_RESOLUTION" value="IGNORE" />
   </component>
   <component name="Git.Settings">
-    <option name="RECENT_BRANCH_BY_REPOSITORY">
-      <map>
-        <entry key="$PROJECT_DIR$/lib/kaobook" value="468002bc10729ac21290716cb276447f9a24878e" />
-      </map>
-    </option>
     <option name="RECENT_GIT_ROOT_PATH" value="$PROJECT_DIR$" />
     <option name="ROOT_SYNC" value="DONT_SYNC" />
   </component>
@@ -53,17 +29,6 @@
                 </list>
               </option>
               <option name="repositoryRootUrl" value="file://$PROJECT_DIR$" />
-            </RecentBranchesForRepo>
-            <RecentBranchesForRepo>
-              <option name="branches">
-                <list>
-                  <RecentBranch>
-                    <option name="branchName" value="lualatex" />
-                    <option name="lastUsedInstant" value="1743088437" />
-                  </RecentBranch>
-                </list>
-              </option>
-              <option name="repositoryRootUrl" value="file://$PROJECT_DIR$/lib/kaobook" />
             </RecentBranchesForRepo>
           </list>
         </option>
@@ -103,19 +68,13 @@
     &quot;RunOnceActivity.ShowReadmeOnStart&quot;: &quot;true&quot;,
     &quot;RunOnceActivity.git.unshallow&quot;: &quot;true&quot;,
     &quot;SHARE_PROJECT_CONFIGURATION_FILES&quot;: &quot;true&quot;,
-<<<<<<< HEAD
     &quot;Shell Script.Unnamed.executor&quot;: &quot;Run&quot;,
     &quot;Shell Script.tectonic build AG-BLUHM-51.executor&quot;: &quot;Run&quot;,
     &quot;Shell Script.tectonic build manjaro@T14s.executor&quot;: &quot;Run&quot;,
     &quot;Shell Script.tectonic watch AG-BLUHM-51.executor&quot;: &quot;Run&quot;,
     &quot;Shell Script.tectonic watch manjaro@T14s.executor&quot;: &quot;Run&quot;,
     &quot;git-widget-placeholder&quot;: &quot;tectonic&quot;,
-=======
-    &quot;full.screen.before.presentation.mode&quot;: &quot;false&quot;,
-    &quot;git-widget-placeholder&quot;: &quot;main&quot;,
->>>>>>> 9ac346aa
     &quot;kotlin-language-version-configured&quot;: &quot;true&quot;,
-    &quot;last_opened_file_path&quot;: &quot;D:/phd_thesis/img/tikz&quot;,
     &quot;node.js.detected.package.eslint&quot;: &quot;true&quot;,
     &quot;node.js.detected.package.tslint&quot;: &quot;true&quot;,
     &quot;node.js.selected.package.eslint&quot;: &quot;(autodetect)&quot;,
@@ -124,18 +83,11 @@
     &quot;project.structure.last.edited&quot;: &quot;SDKs&quot;,
     &quot;project.structure.proportion&quot;: &quot;0.15&quot;,
     &quot;project.structure.side.proportion&quot;: &quot;0.2&quot;,
-<<<<<<< HEAD
     &quot;settings.editor.selected.configurable&quot;: &quot;preferences.lookFeel&quot;,
-=======
-    &quot;settings.editor.selected.configurable&quot;: &quot;reference.settings.grazie.pro.style&quot;,
->>>>>>> 9ac346aa
     &quot;vue.rearranger.settings.migration&quot;: &quot;true&quot;
   }
 }</component>
   <component name="RecentsManager">
-    <key name="CopyFile.RECENT_KEYS">
-      <recent name="D:\phd_thesis\img\tikz" />
-    </key>
     <key name="MoveFile.RECENT_KEYS">
       <recent name="D:\phd_thesis\src\img" />
       <recent name="$PROJECT_DIR$/src" />
@@ -144,8 +96,7 @@
       <recent name="D:\phd_thesis" />
     </key>
   </component>
-<<<<<<< HEAD
-  <component name="RunManager" selected="Shell Script.tectonic watch AG-BLUHM-51">
+  <component name="RunManager" selected="LaTeX.tectonic">
     <configuration default="true" type="LATEX_RUN_CONFIGURATION" factoryName="LaTeX configuration factory">
       <texify>
         <compiler>PDFLATEX</compiler>
@@ -169,9 +120,6 @@
       </texify>
       <method v="2" />
     </configuration>
-=======
-  <component name="RunManager" selected="LaTeX.latexmk clean linux">
->>>>>>> 9ac346aa
     <list>
       <item itemvalue="LaTeX.tectonic" />
       <item itemvalue="Shell Script.tectonic build AG-BLUHM-51" />
@@ -185,8 +133,8 @@
   <component name="SharedIndexes">
     <attachedChunks>
       <set>
-        <option value="bundled-jdk-9823dce3aa75-125ca727e0f0-intellij.indexing.shared.core-IU-243.24978.46" />
-        <option value="bundled-js-predefined-d6986cc7102b-76f8388c3a79-JavaScript-IU-243.24978.46" />
+        <option value="bundled-jdk-9823dce3aa75-a94e463ab2e7-intellij.indexing.shared.core-IU-243.26053.27" />
+        <option value="bundled-js-predefined-d6986cc7102b-1632447f56bf-JavaScript-IU-243.26053.27" />
       </set>
     </attachedChunks>
   </component>
@@ -219,29 +167,10 @@
       <workItem from="1738172096119" duration="9348000" />
       <workItem from="1742569116896" duration="3043000" />
       <workItem from="1742650171082" duration="187000" />
-<<<<<<< HEAD
       <workItem from="1742661260440" duration="3765000" />
       <workItem from="1742725942429" duration="1435000" />
       <workItem from="1742727414565" duration="3539000" />
       <workItem from="1743076389120" duration="1842000" />
-=======
-      <workItem from="1742661260440" duration="3003000" />
-      <workItem from="1742978152786" duration="396000" />
-      <workItem from="1742978577276" duration="698000" />
-      <workItem from="1742979802703" duration="2460000" />
-      <workItem from="1742982288038" duration="4940000" />
-      <workItem from="1742987320116" duration="54000" />
-      <workItem from="1743001063547" duration="8748000" />
-      <workItem from="1743082307515" duration="233000" />
-      <workItem from="1743082553291" duration="406000" />
-      <workItem from="1743083209566" duration="11418000" />
-      <workItem from="1743095086924" duration="44000" />
-      <workItem from="1743095146317" duration="2673000" />
-      <workItem from="1743101069454" duration="27062000" />
-      <workItem from="1743178237118" duration="13882000" />
-      <workItem from="1743326820246" duration="1113000" />
-      <workItem from="1743328071250" duration="519000" />
->>>>>>> 9ac346aa
     </task>
     <servers />
   </component>
