--- conflicted
+++ resolved
@@ -1,9 +1,5 @@
 # Repository layout
-<<<<<<< HEAD
 - The most recent version of the compiled document is located at `build/default/default.pdf`
-=======
-- The most recent version of the compiled document is located at `build/main.pdf`
->>>>>>> e7e5b0b5
 - Reviews should be placed in `reviews/` :)
 - The TeX style is included as a git submodule at `lib/kaobook`. 
 - There are two concurrent branches, `kaobook` and `kaobook_tectonic`, which use different project layouts for different TeX engines, `latexmk` and `tectonic`, respectively. 
@@ -17,21 +13,15 @@
 - [ ]
 ## Layout
 - [ ] Tune the bibliography style
-<<<<<<< HEAD
-=======
 - [ ] Chapters instead of parts?
->>>>>>> e7e5b0b5
 ## `latexmk`
 - [ ]
 ## `tectonic`
 - [ ] The bibliography font is off
 
-<<<<<<< HEAD
-=======
 # IntelliJ IDEA
 Set the "Use single dictionary for saving words" setting to "project level" to sync the dictionary using git.
 
->>>>>>> e7e5b0b5
 # XeTeX
  
 ## `luaotfload-tool`
