--- conflicted
+++ resolved
@@ -237,19 +237,7 @@
     }
     \label{fig:speck:boxcar_fourier}
 \end{marginfigure}
-<<<<<<< HEAD
-
-=======
-\begin{marginfigure}
-    \centering
-    \includegraphics{pdf/spectrometer/hann}
-    \caption{
-        The Fourier representation of the Hann window in continuous time (solid line) and for discrete frequencies $\omega_n$ (circles).
-        Diamonds indicate discrete sampling when the window is completely out of phase with the signal (\cf \cref{fig:speck:boxcar_fourier}).
-    }
-    \label{fig:speck:hann_fourier}
-\end{marginfigure}
->>>>>>> 189b845f
+
 \Cref{fig:speck:boxcar_fourier} shows the unshifted rectangular window $\hat{w}_n$ in Fourier space.
 We can hence understand the Fourier spectrum of $x_n\gth{m}$ as sampling $\hat{x}_n$ with the probe $\hat{w}_n\gth{m}$.
 However, whereas in the continuum limit (see \cref{sidenote:continuum_limit}) \cref{eq:speck:window:boxcar:fourier:unshifted} tends towards $\delta(\omega_n)$ and thus will produce a faithful reconstruction of the true spectrum, the finite sample rate $\fs$ of discrete signals and observation length $T$ induce finite frequency sampling and bandwidth of the probe as well as \emph{sidelobes}.\sidenote{
